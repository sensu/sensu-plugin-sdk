# Changelog
All notable changes to this project will be documented in this file.

The format is based on [Keep a Changelog](http://keepachangelog.com/en/1.0.0/)
and this project adheres to [Semantic
Versioning](http://semver.org/spec/v2.0.0.html).

## Unreleased
<<<<<<< HEAD
- Added support for to designated PluginConfigOptions as Secret. If Secret, the default value for the argument will not be displayed in the usage message. This prevents sensitive values stored in envvars from leaking into the usage message.
=======
### Fixed
- Do not create commandline flag unless Argument is set for PluginConfigOption
>>>>>>> 30f809e8

## [0.7.0] - 2020-06-03

### Added
- Added support to require a valid Sensu license file to execute enterprise handlers.

### Changed
- Updated go version from 1.12 to 1.13 in the mod file.
- Migrated TravisCI to Github Actions.
- Use go modules where appropriate for dependencies.

## [0.6.0] - 2020-02-06

### Added
- Added helpers for TLS configuration.

### Fixed
- Logs an error if the plugin fails to initialize.
- Prevent duplicated error messages fix the formatting.
- Fixed a bug that could result in a panic when CA certificate is specified.

## [0.5.0] - 2020-02-05

### Added
- Added package httpclient.
- Added documentation to a few packages.
- Added package version.

### Fixed
- Fixed a panic that could occur on nil checks or entities.
- Cleaned up argument parsing.

### Removed
- Removed package http.<|MERGE_RESOLUTION|>--- conflicted
+++ resolved
@@ -6,12 +6,10 @@
 Versioning](http://semver.org/spec/v2.0.0.html).
 
 ## Unreleased
-<<<<<<< HEAD
+### Added
 - Added support for to designated PluginConfigOptions as Secret. If Secret, the default value for the argument will not be displayed in the usage message. This prevents sensitive values stored in envvars from leaking into the usage message.
-=======
 ### Fixed
 - Do not create commandline flag unless Argument is set for PluginConfigOption
->>>>>>> 30f809e8
 
 ## [0.7.0] - 2020-06-03
 
